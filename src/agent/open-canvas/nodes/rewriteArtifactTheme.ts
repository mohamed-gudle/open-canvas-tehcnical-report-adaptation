--- conflicted
+++ resolved
@@ -1,9 +1,12 @@
 import { LangGraphRunnableConfig } from "@langchain/langgraph";
-import { getModelFromConfig } from "../../utils";
 import { getArtifactContent } from "../../../contexts/utils";
 import { isArtifactMarkdownContent } from "../../../lib/artifact_content_types";
 import { ArtifactV3, Reflections } from "../../../types";
-import { ensureStoreInConfig, formatReflections } from "../../utils";
+import {
+  ensureStoreInConfig,
+  formatReflections,
+  getModelFromConfig,
+} from "../../utils";
 import {
   ADD_EMOJIS_TO_ARTIFACT_PROMPT,
   CHANGE_ARTIFACT_LANGUAGE_PROMPT,
@@ -17,18 +20,7 @@
   state: typeof OpenCanvasGraphAnnotation.State,
   config: LangGraphRunnableConfig
 ): Promise<OpenCanvasGraphReturnType> => {
-<<<<<<< HEAD
-  const { modelName, modelProvider, modelConfig } =
-    getModelNameAndProviderFromConfig(config);
-  const smallModel = await initChatModel(modelName, {
-    modelProvider,
-    // temperature: 0.5,
-    temperature: modelConfig.temperatureRange.current,
-    maxTokens: modelConfig.maxTokens.current,
-  });
-=======
   const smallModel = await getModelFromConfig(config);
->>>>>>> 70f3e26e
 
   const store = ensureStoreInConfig(config);
   const assistantId = config.configurable?.assistant_id;
