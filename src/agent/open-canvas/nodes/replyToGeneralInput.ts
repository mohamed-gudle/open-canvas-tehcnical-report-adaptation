--- conflicted
+++ resolved
@@ -1,11 +1,11 @@
 import { LangGraphRunnableConfig } from "@langchain/langgraph";
-import { getModelFromConfig } from "../../utils";
 import { getArtifactContent } from "../../../contexts/utils";
 import { Reflections } from "../../../types";
 import {
   ensureStoreInConfig,
   formatArtifactContentWithTemplate,
   formatReflections,
+  getModelFromConfig,
 } from "../../utils";
 import { CURRENT_ARTIFACT_PROMPT, NO_ARTIFACT_PROMPT } from "../prompts";
 import { OpenCanvasGraphAnnotation, OpenCanvasGraphReturnType } from "../state";
@@ -17,18 +17,7 @@
   state: typeof OpenCanvasGraphAnnotation.State,
   config: LangGraphRunnableConfig
 ): Promise<OpenCanvasGraphReturnType> => {
-<<<<<<< HEAD
-  const { modelName, modelProvider, modelConfig } =
-    getModelNameAndProviderFromConfig(config);
-  const smallModel = await initChatModel(modelName, {
-    modelProvider,
-    // temperature: 0.5,
-    temperature: modelConfig.temperatureRange.current,
-    maxTokens: modelConfig.maxTokens.current,
-  });
-=======
   const smallModel = await getModelFromConfig(config);
->>>>>>> 70f3e26e
 
   const prompt = `You are an AI assistant tasked with responding to the users question.
   
