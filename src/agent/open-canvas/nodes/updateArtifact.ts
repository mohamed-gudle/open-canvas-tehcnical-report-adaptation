<<<<<<< HEAD
=======
import { OpenCanvasGraphAnnotation, OpenCanvasGraphReturnType } from "../state";
import { UPDATE_HIGHLIGHTED_ARTIFACT_PROMPT } from "../prompts";
import {
  ensureStoreInConfig,
  formatReflections,
  getModelConfig,
  getModelFromConfig,
} from "../../utils";
import { ArtifactCodeV3, ArtifactV3, Reflections } from "../../../types";
>>>>>>> 70f3e26e
import { LangGraphRunnableConfig } from "@langchain/langgraph";
import { ChatOpenAI } from "@langchain/openai";
import { getArtifactContent } from "../../../contexts/utils";
import { isArtifactCodeContent } from "../../../lib/artifact_content_types";
import { ArtifactCodeV3, ArtifactV3, Reflections } from "../../../types";
import {
  ensureStoreInConfig,
  formatReflections,
  getModelNameAndProviderFromConfig,
} from "../../utils";
import { UPDATE_HIGHLIGHTED_ARTIFACT_PROMPT } from "../prompts";
import { OpenCanvasGraphAnnotation, OpenCanvasGraphReturnType } from "../state";

/**
 * Update an existing artifact based on the user's query.
 */
export const updateArtifact = async (
  state: typeof OpenCanvasGraphAnnotation.State,
  config: LangGraphRunnableConfig
): Promise<OpenCanvasGraphReturnType> => {
<<<<<<< HEAD
  const { modelConfig } = getModelNameAndProviderFromConfig(config);
  const smallModel = new ChatOpenAI({
    model: "gpt-4o",
    temperature: 0,
    // temperature: modelConfig.temperatureRange.current,
    maxTokens: modelConfig.maxTokens.current,
  });
=======
  const { modelProvider } = getModelConfig(config);
  let smallModel: Awaited<ReturnType<typeof getModelFromConfig>>;
  if (modelProvider.includes("openai")) {
    // Custom model is OpenAI/Azure OpenAI
    smallModel = await getModelFromConfig(config, {
      temperature: 0,
    });
  } else {
    // Custom model is not set to OpenAI/Azure OpenAI. Use GPT-4o
    smallModel = await getModelFromConfig(
      {
        ...config,
        configurable: {
          customModelName: "gpt-4o",
        },
      },
      {
        temperature: 0,
      }
    );
  }
>>>>>>> 70f3e26e

  const store = ensureStoreInConfig(config);
  const assistantId = config.configurable?.assistant_id;
  if (!assistantId) {
    throw new Error("`assistant_id` not found in configurable");
  }
  const memoryNamespace = ["memories", assistantId];
  const memoryKey = "reflection";
  const memories = await store.get(memoryNamespace, memoryKey);
  const memoriesAsString = memories?.value
    ? formatReflections(memories.value as Reflections)
    : "No reflections found.";

  const currentArtifactContent = state.artifact
    ? getArtifactContent(state.artifact)
    : undefined;
  if (!currentArtifactContent) {
    throw new Error("No artifact found");
  }
  if (!isArtifactCodeContent(currentArtifactContent)) {
    throw new Error("Current artifact content is not markdown");
  }

  if (!state.highlightedCode) {
    throw new Error(
      "Can not partially regenerate an artifact without a highlight"
    );
  }

  // Highlighted text is present, so we need to update the highlighted text.
  const start = Math.max(0, state.highlightedCode.startCharIndex - 500);
  const end = Math.min(
    currentArtifactContent.code.length,
    state.highlightedCode.endCharIndex + 500
  );

  const beforeHighlight = currentArtifactContent.code.slice(
    start,
    state.highlightedCode.startCharIndex
  ) as string;
  const highlightedText = currentArtifactContent.code.slice(
    state.highlightedCode.startCharIndex,
    state.highlightedCode.endCharIndex
  ) as string;
  const afterHighlight = currentArtifactContent.code.slice(
    state.highlightedCode.endCharIndex,
    end
  ) as string;

  const formattedPrompt = UPDATE_HIGHLIGHTED_ARTIFACT_PROMPT.replace(
    "{highlightedText}",
    highlightedText
  )
    .replace("{beforeHighlight}", beforeHighlight)
    .replace("{afterHighlight}", afterHighlight)
    .replace("{reflections}", memoriesAsString);

  const recentHumanMessage = state.messages.findLast(
    (message) => message.getType() === "human"
  );
  if (!recentHumanMessage) {
    throw new Error("No recent human message found");
  }
  const updatedArtifact = await smallModel.invoke([
    { role: "system", content: formattedPrompt },
    recentHumanMessage,
  ]);

  const entireTextBefore = currentArtifactContent.code.slice(
    0,
    state.highlightedCode.startCharIndex
  );
  const entireTextAfter = currentArtifactContent.code.slice(
    state.highlightedCode.endCharIndex
  );
  const entireUpdatedContent = `${entireTextBefore}${updatedArtifact.content}${entireTextAfter}`;

  const newArtifactContent: ArtifactCodeV3 = {
    ...currentArtifactContent,
    index: state.artifact.contents.length + 1,
    code: entireUpdatedContent,
  };

  const newArtifact: ArtifactV3 = {
    ...state.artifact,
    currentIndex: state.artifact.contents.length + 1,
    contents: [...state.artifact.contents, newArtifactContent],
  };

  return {
    artifact: newArtifact,
  };
};<|MERGE_RESOLUTION|>--- conflicted
+++ resolved
@@ -1,24 +1,12 @@
-<<<<<<< HEAD
-=======
-import { OpenCanvasGraphAnnotation, OpenCanvasGraphReturnType } from "../state";
-import { UPDATE_HIGHLIGHTED_ARTIFACT_PROMPT } from "../prompts";
-import {
-  ensureStoreInConfig,
-  formatReflections,
-  getModelConfig,
-  getModelFromConfig,
-} from "../../utils";
-import { ArtifactCodeV3, ArtifactV3, Reflections } from "../../../types";
->>>>>>> 70f3e26e
 import { LangGraphRunnableConfig } from "@langchain/langgraph";
-import { ChatOpenAI } from "@langchain/openai";
 import { getArtifactContent } from "../../../contexts/utils";
 import { isArtifactCodeContent } from "../../../lib/artifact_content_types";
 import { ArtifactCodeV3, ArtifactV3, Reflections } from "../../../types";
 import {
   ensureStoreInConfig,
   formatReflections,
-  getModelNameAndProviderFromConfig,
+  getModelConfig,
+  getModelFromConfig,
 } from "../../utils";
 import { UPDATE_HIGHLIGHTED_ARTIFACT_PROMPT } from "../prompts";
 import { OpenCanvasGraphAnnotation, OpenCanvasGraphReturnType } from "../state";
@@ -30,15 +18,6 @@
   state: typeof OpenCanvasGraphAnnotation.State,
   config: LangGraphRunnableConfig
 ): Promise<OpenCanvasGraphReturnType> => {
-<<<<<<< HEAD
-  const { modelConfig } = getModelNameAndProviderFromConfig(config);
-  const smallModel = new ChatOpenAI({
-    model: "gpt-4o",
-    temperature: 0,
-    // temperature: modelConfig.temperatureRange.current,
-    maxTokens: modelConfig.maxTokens.current,
-  });
-=======
   const { modelProvider } = getModelConfig(config);
   let smallModel: Awaited<ReturnType<typeof getModelFromConfig>>;
   if (modelProvider.includes("openai")) {
@@ -60,7 +39,6 @@
       }
     );
   }
->>>>>>> 70f3e26e
 
   const store = ensureStoreInConfig(config);
   const assistantId = config.configurable?.assistant_id;
