--- conflicted
+++ resolved
@@ -232,18 +232,12 @@
     maxTokens?: number;
   }
 ) {
-<<<<<<< HEAD
-  const { modelName, modelProvider, azureConfig, modelConfig } =
-    getModelConfig(config);
-  const { temperature, maxTokens } = extra || {};
-
-  return await initChatModel(modelName, {
-    modelProvider,
-    temperature: temperature ?? modelConfig?.temperatureRange.current ?? 0.5,
-    maxTokens: maxTokens ?? modelConfig?.maxTokens.current,
-=======
-  const { temperature = 0.5, maxTokens } = extra || {};
-  const { modelName, modelProvider, azureConfig, apiKey, baseUrl } =
+  const { temperature = 0.5, maxTokens } = {
+    temperature:  modelConfig?.temperatureRange.current,
+    maxTokens: modelConfig?.maxTokens.current,
+    ...extra,
+  }
+  const { modelName, modelProvider, azureConfig, apiKey, baseUrl, modelConfig } =
     getModelConfig(config);
 
   return await initChatModel(modelName, {
@@ -252,7 +246,6 @@
     temperature,
     ...(baseUrl ? { baseUrl } : {}),
     ...(apiKey ? { apiKey } : {}),
->>>>>>> 54160175
     ...(azureConfig != null
       ? {
           azureOpenAIApiKey: azureConfig.azureOpenAIApiKey,
