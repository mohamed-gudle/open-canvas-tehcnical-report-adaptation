--- conflicted
+++ resolved
@@ -8,7 +8,6 @@
   CommandList,
 } from "@/components/ui/command";
 import {
-<<<<<<< HEAD
   Popover,
   PopoverContent,
   PopoverTrigger,
@@ -20,37 +19,10 @@
 import { Check } from "lucide-react";
 import NextImage from "next/image";
 import { useCallback, useState } from "react";
-=======
-  ALL_MODEL_NAMES,
-  ANTHROPIC_MODELS,
-  OPENAI_MODELS,
-  FIREWORKS_MODELS,
-  GEMINI_MODELS,
-  LS_HAS_SEEN_MODEL_DROPDOWN_ALERT,
-  AZURE_MODELS,
-} from "@/constants";
-import { Dispatch, SetStateAction, useState } from "react";
->>>>>>> 70f3e26e
 import { AlertNewModelSelectorFeature } from "./alert-new-model-selector";
 import { ModelConfigPanel } from "./model-config-pannel";
 import { IsNewBadge } from "./new-badge";
 
-<<<<<<< HEAD
-=======
-const allModels = [
-  ...ANTHROPIC_MODELS,
-  ...OPENAI_MODELS,
-  ...FIREWORKS_MODELS,
-  ...GEMINI_MODELS,
-  ...AZURE_MODELS,
-];
-
-const modelNameToLabel = (modelName: ALL_MODEL_NAMES) => {
-  const model = allModels.find((m) => m.name === modelName);
-  return model?.label ?? modelName;
-};
-
->>>>>>> 70f3e26e
 interface ModelSelectorProps {
   modelName: ALL_MODEL_NAMES;
   setModelName: (name: ALL_MODEL_NAMES) => void;
@@ -150,49 +122,56 @@
         <PopoverContent className="min-w-[180px] w-[280px] p-0">
           <Command>
             <CommandList>
-              {allAllowedModels.map((model) => (
-                <CommandGroup key={model.name} className="w-full">
-                  <CommandItem
-                    value={model.name}
-                    onSelect={handleModelChange}
-                    className="flex items-center"
-                  >
-                    <Check
-                      className={cn(
-                        "mr-1 size-4",
-                        modelName === model.name ? "opacity-100" : "opacity-0"
+              {allAllowedModels.map((model) => {
+                const config =
+                  modelConfigs[model.name] ||
+                  modelConfigs[model.name.replace("azure/", "")];
+                console.log("Model config for", model.name, ":", config);
+
+                return (
+                  <CommandGroup key={model.name} className="w-full">
+                    <CommandItem
+                      value={model.name}
+                      onSelect={handleModelChange}
+                      className="flex items-center"
+                    >
+                      <Check
+                        className={cn(
+                          "mr-1 size-4",
+                          modelName === model.name ? "opacity-100" : "opacity-0"
+                        )}
+                      />
+                      <span className="flex flex-row w-full items-center justify-start gap-2">
+                        {model.label}
+                        {model.isNew && <IsNewBadge />}
+                      </span>
+
+                      {openConfigModelId === model.name ? (
+                        <ModelConfigPanel
+                          model={model}
+                          modelConfig={config}
+                          isOpen={true}
+                          onOpenChange={(open) =>
+                            setOpenConfigModelId(open ? model.name : null)
+                          }
+                          onClick={(e) => e.stopPropagation()}
+                          setModelConfig={setModelConfig}
+                        />
+                      ) : (
+                        <button
+                          className="ml-auto flex-shrink-0 flex size-6 items-center justify-center focus:outline-none focus:ring-0"
+                          onClick={(e) => {
+                            e.stopPropagation();
+                            setOpenConfigModelId(model.name);
+                          }}
+                        >
+                          <GearIcon className="size-4" />
+                        </button>
                       )}
-                    />
-                    <span className="flex flex-row w-full items-center justify-start gap-2">
-                      {model.label}
-                      {model.isNew && <IsNewBadge />}
-                    </span>
-
-                    {openConfigModelId === model.name ? (
-                      <ModelConfigPanel
-                        model={model}
-                        modelConfig={modelConfigs[model.name]}
-                        isOpen={true}
-                        onOpenChange={(open) =>
-                          setOpenConfigModelId(open ? model.name : null)
-                        }
-                        onClick={(e) => e.stopPropagation()}
-                        setModelConfig={setModelConfig}
-                      />
-                    ) : (
-                      <button
-                        className="ml-auto flex-shrink-0 flex size-6 items-center justify-center focus:outline-none focus:ring-0"
-                        onClick={(e) => {
-                          e.stopPropagation();
-                          setOpenConfigModelId(model.name);
-                        }}
-                      >
-                        <GearIcon className="size-4" />
-                      </button>
-                    )}
-                  </CommandItem>
-                </CommandGroup>
-              ))}
+                    </CommandItem>
+                  </CommandGroup>
+                );
+              })}
             </CommandList>
           </Command>
         </PopoverContent>
