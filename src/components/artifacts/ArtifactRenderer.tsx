--- conflicted
+++ resolved
@@ -6,30 +6,9 @@
   ProgrammingLanguageOptions,
 } from "@/types";
 import { EditorView } from "@codemirror/view";
-<<<<<<< HEAD
-import { BaseMessage, HumanMessage } from "@langchain/core/messages";
-import {
-  CircleArrowUp,
-  Forward,
-  Copy,
-  LoaderCircle,
-  CircleCheck,
-  Eye,
-} from "lucide-react";
-import {
-  Dispatch,
-  FormEvent,
-  SetStateAction,
-  useCallback,
-  useEffect,
-  useRef,
-  useState,
-} from "react";
-=======
 import { HumanMessage } from "@langchain/core/messages";
 import { Forward, LoaderCircle, CircleCheck } from "lucide-react";
 import React, { useCallback, useEffect, useRef, useState } from "react";
->>>>>>> 68c6f4b6
 import { v4 as uuidv4 } from "uuid";
 import { ReflectionsDialog } from "../reflections-dialog/ReflectionsDialog";
 import { TooltipIconButton } from "../ui/assistant-ui/tooltip-icon-button";
@@ -164,11 +143,7 @@
   const [isInputVisible, setIsInputVisible] = useState(false);
   const [isSelectionActive, setIsSelectionActive] = useState(false);
   const [inputValue, setInputValue] = useState("");
-<<<<<<< HEAD
-  const [isRawView, setIsRawView] = useState(false);
-=======
   const [isHoveringOverArtifact, setIsHoveringOverArtifact] = useState(false);
->>>>>>> 68c6f4b6
 
   const handleMouseUp = useCallback(() => {
     const selection = window.getSelection();
@@ -378,53 +353,8 @@
             totalArtifactVersions={artifact.contents.length}
           />
         </div>
-<<<<<<< HEAD
-        <div className="pr-4 pt-3">
-          <TooltipIconButton
-            tooltip={"Toggle Markdown View"}
-            variant="ghost"
-            delayDuration={400}
-            onClick={() => setIsRawView((p) => !p)}
-            className={cn(
-              "transition-colors w-fit h-fit p-2",
-              isRawView && "bg-gray-100 text-gray-900"
-            )}
-          >
-            <Eye className="w-6 h-6 text-gray-600" />
-          </TooltipIconButton>
-          <TooltipIconButton
-            tooltip="Copy"
-            variant="ghost"
-            className="transition-colors w-fit h-fit p-2"
-            delayDuration={400}
-            onClick={() => {
-              try {
-                const text = isArtifactCodeContent(currentArtifactContent)
-                  ? currentArtifactContent.code
-                  : currentArtifactContent.fullMarkdown;
-                navigator.clipboard.writeText(text).then(() => {
-                  toast({
-                    title: "Copied to clipboard",
-                    description: "The canvas content has been copied.",
-                    duration: 5000,
-                  });
-                });
-              } catch (_) {
-                toast({
-                  title: "Copy error",
-                  description:
-                    "Failed to copy the canvas content. Please try again.",
-                  duration: 5000,
-                });
-              }
-            }}
-          >
-            <Copy className="w-6 h-6 text-gray-600" />
-          </TooltipIconButton>
-=======
         <div className="ml-auto mt-[10px] mr-[6px]">
           <ReflectionsDialog assistantId={assistantId} />
->>>>>>> 68c6f4b6
         </div>
       </div>
       <div
@@ -450,17 +380,7 @@
               <TextRenderer
                 isInputVisible={isInputVisible}
                 isEditing={props.isEditing}
-<<<<<<< HEAD
-                updateRenderedArtifactRequired={
-                  props.updateRenderedArtifactRequired
-                }
-                setUpdateRenderedArtifactRequired={
-                  props.setUpdateRenderedArtifactRequired
-                }
-                isRawView={isRawView}
-=======
                 isHovering={isHoveringOverArtifact}
->>>>>>> 68c6f4b6
               />
             ) : null}
             {currentArtifactContent.type === "code" ? (
