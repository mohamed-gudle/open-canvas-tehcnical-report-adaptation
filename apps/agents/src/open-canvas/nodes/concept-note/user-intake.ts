--- conflicted
+++ resolved
@@ -1,16 +1,6 @@
 import { LangGraphRunnableConfig } from "@langchain/langgraph";
-<<<<<<< HEAD
-import {
-  ClarifyingQuestion,
-  ConceptNoteGraphReturnType,
-  ConceptNoteGraphState,
-  UserInputs,
-} from "../../concept-note-state.js";
-import { AIMessage, BaseMessage } from "@langchain/core/messages";
-=======
 import { ConceptNoteGraphState, ConceptNoteGraphReturnType, UserInputs } from "../../concept-note-state.js";
 import { AIMessage } from "@langchain/core/messages";
->>>>>>> 987ef1b4
 import { v4 as uuidv4 } from "uuid";
 
 const MAX_QUESTIONS_PER_PROMPT = 4;
@@ -135,11 +125,7 @@
 
 export async function userIntakeNode(
   state: ConceptNoteGraphState,
-<<<<<<< HEAD
-  config: LangGraphRunnableConfig,
-=======
   _config: LangGraphRunnableConfig
->>>>>>> 987ef1b4
 ): Promise<ConceptNoteGraphReturnType> {
   console.log("🎯 Starting User Intake phase for concept note");
   void config;
@@ -774,13 +760,8 @@
 
 function extractDescription(content: string): string | undefined {
   const descPatterns = [
-<<<<<<< HEAD
-    /(?:description|about|details?):\s*(.+?)(?:\n\n|$)/is,
-    /(?:project|initiative)\s+(?:is\s+)?(?:about|involves?)\s+(.+?)(?:\n|\.)/i,
-=======
     /(?:description|about|details?):\s*(.+?)(?:\n\n|$)/i,
     /(?:project|initiative)\s+(?:is\s+)?(?:about|involves?)\s+(.+?)(?:\n|\.)/i
->>>>>>> 987ef1b4
   ];
 
   for (const pattern of descPatterns) {
@@ -867,12 +848,6 @@
 function extractRequirements(content: string): string[] {
   const block = extractListFromPatterns(content, [
     /(?:requirements?|needs?|must\s+haves?):\s*((?:[-*•]\s*.+\n?)+)/i,
-<<<<<<< HEAD
-    /requirements?\s*\n((?:[-*•]\s*.+\n?)+)/i,
-  ]);
-  if (block.length > 0) {
-    return block;
-=======
     /(?:[-*•]\s*(.+))/g
   ];
   
@@ -886,129 +861,7 @@
       // Prevent infinite loop for global regex
       if (!pattern.flags.includes('g')) break;
     }
->>>>>>> 987ef1b4
-  }
-
-  const enumerated = Array.from(content.matchAll(/requirement\s*(?:\d+|[A-Z])[:)\-]\s*(.+)/gi))
-    .map(match => match[1].trim())
-    .filter(item => item.length > 0);
-  if (enumerated.length > 0) {
-    return enumerated;
-  }
-
-  const inline = extractInlineListFromPatterns(content, [
-    /(?:requirements?|needs?|must\s+haves?):\s*(.+?)(?:\n|$)/i,
-  ]);
-
-  return inline;
-}
-
-function extractObjectives(content: string): string[] {
-  const block = extractListFromPatterns(content, [
-    /(?:objectives?|goals?):\s*((?:[-*•]\s*.+\n?)+)/i,
-    /objectives?\s*\n((?:[-*•]\s*.+\n?)+)/i,
-  ]);
-  if (block.length > 0) {
-    return block;
-  }
-
-  const enumerated = Array.from(content.matchAll(/objective\s*(?:\d+|[A-Z])[:)\-]\s*(.+)/gi))
-    .map(match => match[1].trim())
-    .filter(item => item.length > 0);
-  if (enumerated.length > 0) {
-    return enumerated;
-  }
-
-  const inline = extractInlineListFromPatterns(content, [
-    /(?:objectives?|goals?):\s*(.+?)(?:\n|$)/i,
-  ]);
-  return inline;
-}
-
-function extractKeyActivities(content: string): string[] {
-  const block = extractListFromPatterns(content, [
-    /(?:activities|workstreams|phases|deliverables):\s*((?:[-*•]\s*.+\n?)+)/i,
-  ]);
-  if (block.length > 0) {
-    return block;
-  }
-
-  const enumerated = Array.from(content.matchAll(/(?:activity|phase)\s*(?:\d+|[A-Z])[:)\-]\s*(.+)/gi))
-    .map(match => match[1].trim())
-    .filter(item => item.length > 0);
-  if (enumerated.length > 0) {
-    return enumerated;
-  }
-
-  const inline = extractInlineListFromPatterns(content, [
-    /(?:activities|workstreams|phases|deliverables):\s*(.+?)(?:\n|$)/i,
-  ]);
-
-  return inline;
-}
-
-function extractKeyChallenges(content: string): string[] {
-  const block = extractListFromPatterns(content, [
-    /(?:challenges|risks|constraints|pain\s*points):\s*((?:[-*•]\s*.+\n?)+)/i,
-  ]);
-  if (block.length > 0) {
-    return block;
-  }
-
-  const enumerated = Array.from(content.matchAll(/(?:risk|constraint)\s*(?:\d+|[A-Z])[:)\-]\s*(.+)/gi))
-    .map(match => match[1].trim())
-    .filter(item => item.length > 0);
-  if (enumerated.length > 0) {
-    return enumerated;
-  }
-
-  const inline = extractInlineListFromPatterns(content, [
-    /(?:challenges|risks|constraints|pain\s*points):\s*(.+?)(?:\n|$)/i,
-  ]);
-
-  return inline;
-}
-
-function extractSuccessMetrics(content: string): string[] {
-  const block = extractListFromPatterns(content, [
-    /(?:success\s+metrics|kpis?|key\s+results|impact\s+metrics):\s*((?:[-*•]\s*.+\n?)+)/i,
-  ]);
-  if (block.length > 0) {
-    return block;
-  }
-
-  const enumerated = Array.from(content.matchAll(/(?:kpi|metric)\s*(?:\d+|[A-Z])[:)\-]\s*(.+)/gi))
-    .map(match => match[1].trim())
-    .filter(item => item.length > 0);
-  if (enumerated.length > 0) {
-    return enumerated;
-  }
-
-  const inline = extractInlineListFromPatterns(content, [
-    /(?:success\s+metrics|kpis?|key\s+results|impact\s+metrics):\s*(.+?)(?:\n|$)/i,
-  ]);
-
-  return inline;
-}
-
-function extractKeyPartners(content: string): string[] {
-  const block = extractListFromPatterns(content, [
-    /(?:partners|departments|teams|collaborators|champions):\s*((?:[-*•]\s*.+\n?)+)/i,
-  ]);
-  if (block.length > 0) {
-    return block;
-  }
-
-  const enumerated = Array.from(content.matchAll(/(?:partner|department|team)\s*(?:\d+|[A-Z])[:)\-]\s*(.+)/gi))
-    .map(match => match[1].trim())
-    .filter(item => item.length > 0);
-  if (enumerated.length > 0) {
-    return enumerated;
-  }
-
-  const inline = extractInlineListFromPatterns(content, [
-    /(?:partners|departments|teams|collaborators|champions):\s*(.+?)(?:\n|$)/i,
-  ]);
-
-  return inline;
+  }
+  
+  return requirements.length > 0 ? requirements : [];
 }