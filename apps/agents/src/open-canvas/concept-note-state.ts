--- conflicted
+++ resolved
@@ -299,34 +299,15 @@
   }),
 
   // Control flow for the concept note builder
-<<<<<<< HEAD
-  conceptNoteStage: Annotation<
-    | "intake"
-    | "research"
-    | "compute"
-    | "draft"
-    | "review"
-    | "export"
-    | "completed"
-  >({
-    reducer: (state, update) => (update ?? state ?? "intake"),
-    default: () => "intake",
-=======
   conceptNoteStage: Annotation<"intake" | "research" | "compute" | "draft" | "review" | "export" | "completed">({
     reducer: (state, update) => update ?? state,
     default: () => "intake"
->>>>>>> 987ef1b4
   }),
 
   // Flag to indicate if HITL intervention is needed
   needsUserIntervention: Annotation<boolean>({
-<<<<<<< HEAD
-    reducer: (state, update) => (update ?? state ?? false),
-    default: () => false,
-=======
     reducer: (state, update) => update ?? state,
     default: () => false
->>>>>>> 987ef1b4
   }),
 
   // Store intervention context
